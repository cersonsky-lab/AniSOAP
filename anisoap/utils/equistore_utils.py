import re

import numpy as np
import wigners
from equistore.core import (
    Labels,
    TensorBlock,
    TensorMap,
)
from .code_timer import SimpleTimer
from .cyclic_list import CGRCacheList

class ClebschGordanReal:
    def __init__(self, l_max, *, version: int = None, cache_list: CGRCacheList = None, timer: SimpleTimer = None):
        if timer is not None:
            timer.mark_start()
        self._l_max = l_max
        self._cg = {}

        # real-to-complex and complex-to-real transformations as matrices
        r2c = {}
        c2r = {}
        if timer is not None:
            timer.mark("8-1. init vars")
        
        for L in range(0, self._l_max + 1):
            r2c[L] = _real2complex(L)
            c2r[L] = np.conjugate(r2c[L]).T
        if timer is not None:
            timer.mark("8-2. compute r2c and c2r")
        
        if version >= 1 and cache_list is not None:
            if l_max in cache_list.keys():
                self._cg = cache_list.get_val(l_max)
                if timer is not None:
                    # Mark the timers for consistency.
                    timer.mark("8-3-1. compute complex cg matrix")
                    timer.mark("8-3-2. compute real cg matrix")
                    timer.mark("8-3-3. compute rcg")
                    timer.mark("8-3-4. compute new cg")
                    timer.mark("8-3-5. set cg at index [l1][l2][L]")
                    timer.mark("8-3. compute cg for all indices")
            else:
                self._init_cg(r2c, c2r, timer=timer)
                cache_list.insert(l_max, self._cg)
        else:
            self._init_cg(r2c, c2r, timer=timer)
    
    def _init_cg(self, r2c, c2r, *, timer: SimpleTimer = None):
        if timer is not None:
            internal_timer = SimpleTimer()

        for l1 in range(self._l_max + 1):
            for l2 in range(self._l_max + 1):
                for L in range(
                    max(l1, l2) - min(l1, l2), min(self._l_max, (l1 + l2)) + 1
                ):
                    if timer is not None:
                        internal_timer.mark_start()
                    complex_cg = _complex_clebsch_gordan_matrix(l1, l2, L)
                    if timer is not None:
                        internal_timer.mark("8-3-1. compute complex cg matrix")
                    real_cg = (r2c[l1].T @ complex_cg.reshape(2 * l1 + 1, -1)).reshape(
                        complex_cg.shape
                    )
                    real_cg = real_cg.swapaxes(0, 1)
                    real_cg = (r2c[l2].T @ real_cg.reshape(2 * l2 + 1, -1)).reshape(
                        real_cg.shape
                    )
                    real_cg = real_cg.swapaxes(0, 1)
                    real_cg = real_cg @ c2r[L].T
                    if timer is not None:
                        internal_timer.mark("8-3-2. compute real cg matrix")
                    if (l1 + l2 + L) % 2 == 0:
                        rcg = np.real(real_cg)
                    else:
                        rcg = np.imag(real_cg)
                    if timer is not None:
                        internal_timer.mark("8-3-3. compute rcg")
                    new_cg = []
                    for M in range(2 * L + 1):
                        cg_nonzero = np.where(np.abs(rcg[:, :, M]) > 1e-15)
                        cg_M = np.zeros(
                            len(cg_nonzero[0]),
                            dtype=[("m1", ">i4"), ("m2", ">i4"), ("cg", ">f8")],
                        )
                        cg_M["m1"] = cg_nonzero[0]
                        cg_M["m2"] = cg_nonzero[1]
                        cg_M["cg"] = rcg[cg_nonzero[0], cg_nonzero[1], M]
                        new_cg.append(cg_M)
                    if timer is not None:
                        internal_timer.mark("8-3-4. compute new cg")
                    self._cg[(l1, l2, L)] = new_cg
                    if timer is not None:
                        internal_timer.mark("8-3-5. set cg at index [l1][l2][L]")
        
        if timer is not None:
            timer.mark("8-3. compute cg for all indices")
            timer.collect_and_append(internal_timer)

    def get_cg(self):
        return self._cg

    def combine_einsum(self, rho1, rho2, L, combination_string):
        # automatically infer l1 and l2 from the size of the coefficients vectors
        l1 = (rho1.shape[1] - 1) // 2
        l2 = (rho2.shape[1] - 1) // 2
        if L > self._l_max or l1 > self._l_max or l2 > self._l_max:
            print(self._l_max, L, l1, l2)
            raise ValueError(
                "Requested CG entry ", (l1, l2, L), " has not been precomputed"
            )

        n_items = rho1.shape[0]
        if rho1.shape[0] != rho2.shape[0]:
            raise IndexError(
                "Cannot combine feature blocks with different number of items"
            )

        # infers the shape of the output using the einsum internals
        features = np.einsum(combination_string, rho1[:, 0, ...], rho2[:, 0, ...]).shape
        rho = np.zeros((n_items, 2 * L + 1) + features[1:])

        if (l1, l2, L) in self._cg:
            for M in range(2 * L + 1):
                for m1, m2, cg in self._cg[(l1, l2, L)][M]:
                    rho[:, M, ...] += np.einsum(
                        combination_string, rho1[:, m1, ...], rho2[:, m2, ...] * cg
                    )

        return rho


def _real2complex(L):
    """
    Computes a matrix that can be used to convert from real to complex-valued
    spherical harmonics(coefficients) of order L.

    It's meant to be applied to the left, ``real2complex @ [-L..L]``.
    """
    result = np.zeros((2 * L + 1, 2 * L + 1), dtype=np.complex128)

    I_SQRT_2 = 1.0 / np.sqrt(2)

    for m in range(-L, L + 1):
        if m < 0:
            result[L - m, L + m] = I_SQRT_2 * 1j * (-1) ** m
            result[L + m, L + m] = -I_SQRT_2 * 1j

        if m == 0:
            result[L, L] = 1.0

        if m > 0:
            result[L + m, L + m] = I_SQRT_2 * (-1) ** m
            result[L - m, L + m] = I_SQRT_2

    return result


def _complex_clebsch_gordan_matrix(l1, l2, L):
    if np.abs(l1 - l2) > L or np.abs(l1 + l2) < L:
        return np.zeros((2 * l1 + 1, 2 * l2 + 1, 2 * L + 1), dtype=np.double)
    else:
        return wigners.clebsch_gordan_array(l1, l2, L)


def _remove_suffix(names, new_suffix=""):
    suffix = re.compile("_[0-9]?$")
    rname = []
    for name in names:
        match = suffix.search(name)
        if match is None:
            rname.append(name + new_suffix)
        else:
            rname.append(name[: match.start()] + new_suffix)
    return rname


def standardize_keys(descriptor):
    """Standardize the naming scheme of density expansion coefficient blocks (nu=1)"""

    key_names = descriptor.keys.names
    if not "angular_channel" in key_names:
        raise ValueError(
            "Descriptor missing spherical harmonics channel key `angular_channel`"
        )
    blocks = []
    keys = []
    for key, block in descriptor.items():
        key = tuple(key)
        if not "order_nu" in key_names:
            key = (1,) + key
        keys.append(key)
        property_names = _remove_suffix(block.properties.names, "_1")
        blocks.append(
            TensorBlock(
                values=block.values,
                samples=block.samples,
                components=block.components,
                properties=Labels(
                    property_names,
                    np.asarray(block.properties, dtype=np.int32).reshape(
                        -1, len(property_names)
                    ),
                ),
            )
        )

    if not "order_nu" in key_names:
        key_names = ["order_nu"] + key_names

    return TensorMap(
        keys=Labels(names=key_names, values=np.asarray(keys, dtype=np.int32)),
        blocks=blocks,
    )


def cg_combine(
    x_a,
    x_b,
    feature_names=None,
    clebsch_gordan=None,
    l_cut=None,
    other_keys_match=None,
):
    """
    Performs a CG product of two sets of equivariants. Only requirement is that
    sparse indices are labeled as ("inversion_sigma", "spherical_harmonics_l", "order_nu"). The automatically-determined
    naming of output features can be overridden by giving a list of "feature_names".
    By defaults, all other key labels are combined in an "outer product" mode, i.e. if there is a key-side
    neighbor_species in both x_a and x_b, the returned keys will have two neighbor_species labels,
    corresponding to the parent features. By providing a list `other_keys_match` of keys that should match, these are
    not outer-producted, but combined together. for instance, passing `["species center"]` means that the keys with the
    same species center will be combined together, but yield a single key with the same species_center in the results.
    """

    # determines the cutoff in the new features
<<<<<<< HEAD
    lmax_a = max(x_a.keys["angular_channel"])
    lmax_b = max(x_b.keys["angular_channel"])
    if l_cut is None:
        l_cut = lmax_a + lmax_b
=======
    lmax_a = np.asarray(x_a.keys["angular_channel"], dtype="int32").max()
    lmax_b = np.asarray(x_b.keys["angular_channel"], dtype="int32").max()
    if lcut is None:
        lcut = lmax_a + lmax_b
>>>>>>> 3cbe6c3c

    # creates a CG object, if needed
    if clebsch_gordan is None:
        clebsch_gordan = ClebschGordanReal(l_cut)

    other_keys_a = tuple(
        name for name in x_a.keys.names if name not in ["angular_channel", "order_nu"]
    )
    other_keys_b = tuple(
        name for name in x_b.keys.names if name not in ["angular_channel", "order_nu"]
    )

    if other_keys_match is None:
        OTHER_KEYS = [k + "_a" for k in other_keys_a] + [k + "_b" for k in other_keys_b]
    else:
        OTHER_KEYS = (
            other_keys_match
            + [
                k + ("_a" if k in other_keys_b else "")
                for k in other_keys_a
                if k not in other_keys_match
            ]
            + [
                k + ("_b" if k in other_keys_a else "")
                for k in other_keys_b
                if k not in other_keys_match
            ]
        )

    # we assume grad components are all the same
    if x_a.block(0).has_gradient("positions"):
        grad_components = x_a.block(0).gradient("positions").components
    else:
        grad_components = None

    # automatic generation of the output features names
    # "x1 x2 x3 ; x1 x2 -> x1_a x2_a x3_a k_nu x1_b x2_b l_nu"
    if feature_names is None:
        NU = x_a.keys[0]["order_nu"] + x_b.keys[0]["order_nu"]
        feature_names = (
            tuple(n + "_a" for n in x_a.block(0).properties.names)
            + ("k_" + str(NU),)
            + tuple(n + "_b" for n in x_b.block(0).properties.names)
            + ("l_" + str(NU),)
        )

    X_idx = {}
    X_blocks = {}
    X_samples = {}
    X_grad_samples = {}
    X_grads = {}

    # loops over sparse blocks of x_a
    for index_a, block_a in x_a.items():
        lam_a = index_a["angular_channel"]
        order_a = index_a["order_nu"]
        properties_a = (
            block_a.properties
        )  # pre-extract this block as accessing a c property has a non-zero cost
        samples_a = block_a.samples

        # and x_b
        for index_b, block_b in x_b.items():
            lam_b = index_b["angular_channel"]
            order_b = index_b["order_nu"]
            properties_b = block_b.properties
            samples_b = block_b.samples

            if other_keys_match is None:
                OTHERS = tuple(index_a[name] for name in other_keys_a) + tuple(
                    index_b[name] for name in other_keys_b
                )
            else:
                OTHERS = tuple(
                    index_a[k] for k in other_keys_match if index_a[k] == index_b[k]
                )
                # skip combinations without matching key
                if len(OTHERS) < len(other_keys_match):
                    continue
                # adds non-matching keys to build outer product
                OTHERS = OTHERS + tuple(
                    index_a[k] for k in other_keys_a if k not in other_keys_match
                )
                OTHERS = OTHERS + tuple(
                    index_b[k] for k in other_keys_b if k not in other_keys_match
                )

            neighbor_slice = slice(None)

            # determines the properties that are in the select list
            sel_feats = []
            sel_idx = []
            sel_feats = (
                np.indices((len(properties_a), len(properties_b))).reshape(2, -1).T
            )

            prop_ids_a = []
            prop_ids_b = []
            for n_a, f_a in enumerate(properties_a):
                prop_ids_a.append(tuple(f_a) + (lam_a,))
            for n_b, f_b in enumerate(properties_b):
                prop_ids_b.append(tuple(f_b) + (lam_b,))
            prop_ids_a = np.asarray(prop_ids_a)
            prop_ids_b = np.asarray(prop_ids_b)
            sel_idx = np.hstack(
                [prop_ids_a[sel_feats[:, 0]], prop_ids_b[sel_feats[:, 1]]]
            )
            if len(sel_feats) == 0:
                continue
            # loops over all permissible output blocks. note that blocks will
            # be filled from different la, lb
            for L in range(np.abs(lam_a - lam_b), 1 + min(lam_a + lam_b, l_cut)):
                # determines parity of the block
                NU = order_a + order_b
                KEY = (
                    NU,
                    L,
                ) + OTHERS
                if not KEY in X_idx:
                    X_idx[KEY] = []
                    X_blocks[KEY] = []
                    X_samples[KEY] = block_b.samples
                    if grad_components is not None:
                        X_grads[KEY] = []
                        X_grad_samples[KEY] = block_b.gradient("positions").samples

                # builds all products in one go
                one_shot_blocks = clebsch_gordan.combine_einsum(
                    block_a.values[neighbor_slice][:, :, sel_feats[:, 0]],
                    block_b.values[:, :, sel_feats[:, 1]],
                    L,
                    combination_string="iq,iq->iq",
                )
                # do gradients, if they are present...
                if grad_components is not None:
                    grad_a = block_a.gradient("positions")
                    grad_b = block_b.gradient("positions")
                    grad_a_data = np.swapaxes(grad_a.data, 1, 2)
                    grad_b_data = np.swapaxes(grad_b.data, 1, 2)
                    one_shot_grads = clebsch_gordan.combine_einsum(
                        block_a.values[grad_a.samples["sample"]][
                            neighbor_slice, :, sel_feats[:, 0]
                        ],
                        grad_b_data[..., sel_feats[:, 1]],
                        L=L,
                        combination_string="iq,iaq->iaq",
                    ) + clebsch_gordan.combine_einsum(
                        block_b.values[grad_b.samples["sample"]][:, :, sel_feats[:, 1]],
                        grad_a_data[neighbor_slice, ..., sel_feats[:, 0]],
                        L=L,
                        combination_string="iq,iaq->iaq",
                    )

                # now loop over the selected features to build the blocks

                X_idx[KEY].append(sel_idx)
                X_blocks[KEY].append(one_shot_blocks)
                if grad_components is not None:
                    X_grads[KEY].append(one_shot_grads)

    # turns data into sparse storage format (and dumps any empty block in the process)
    nz_idx = []
    nz_blk = []
    for KEY in X_blocks:
        L = KEY[1]
        # create blocks
        if len(X_blocks[KEY]) == 0:
            continue  # skips empty blocks
        nz_idx.append(KEY)
        block_data = np.concatenate(X_blocks[KEY], axis=-1)
        sph_components = Labels(
            ["spherical_harmonics_m"],
            np.asarray(range(-L, L + 1), dtype=np.int32).reshape(-1, 1),
        )
        newblock = TensorBlock(
            # feature index must be last
            values=block_data,
            samples=X_samples[KEY],
            components=[sph_components],
            properties=Labels(
                feature_names, np.asarray(np.vstack(X_idx[KEY]), dtype=np.int32)
            ),
        )
        if grad_components is not None:
            grad_data = np.swapaxes(np.concatenate(X_grads[KEY], axis=-1), 2, 1)
            newblock.add_gradient(
                "positions",
                data=grad_data,
                samples=X_grad_samples[KEY],
                components=[grad_components[0], sph_components],
            )
        nz_blk.append(newblock)
    X = TensorMap(
        Labels(
            ["order_nu", "angular_channel"] + OTHER_KEYS,
            np.asarray(nz_idx, dtype=np.int32),
        ),
        nz_blk,
    )
    return X<|MERGE_RESOLUTION|>--- conflicted
+++ resolved
@@ -10,6 +10,7 @@
 from .code_timer import SimpleTimer
 from .cyclic_list import CGRCacheList
 
+
 class ClebschGordanReal:
     def __init__(self, l_max, *, version: int = None, cache_list: CGRCacheList = None, timer: SimpleTimer = None):
         if timer is not None:
@@ -22,13 +23,13 @@
         c2r = {}
         if timer is not None:
             timer.mark("8-1. init vars")
-        
+
         for L in range(0, self._l_max + 1):
             r2c[L] = _real2complex(L)
             c2r[L] = np.conjugate(r2c[L]).T
         if timer is not None:
             timer.mark("8-2. compute r2c and c2r")
-        
+
         if version >= 1 and cache_list is not None:
             if l_max in cache_list.keys():
                 self._cg = cache_list.get_val(l_max)
@@ -45,7 +46,7 @@
                 cache_list.insert(l_max, self._cg)
         else:
             self._init_cg(r2c, c2r, timer=timer)
-    
+
     def _init_cg(self, r2c, c2r, *, timer: SimpleTimer = None):
         if timer is not None:
             internal_timer = SimpleTimer()
@@ -82,7 +83,8 @@
                         cg_nonzero = np.where(np.abs(rcg[:, :, M]) > 1e-15)
                         cg_M = np.zeros(
                             len(cg_nonzero[0]),
-                            dtype=[("m1", ">i4"), ("m2", ">i4"), ("cg", ">f8")],
+                            dtype=[("m1", ">i4"), ("m2", ">i4"),
+                                   ("cg", ">f8")],
                         )
                         cg_M["m1"] = cg_nonzero[0]
                         cg_M["m2"] = cg_nonzero[1]
@@ -92,8 +94,9 @@
                         internal_timer.mark("8-3-4. compute new cg")
                     self._cg[(l1, l2, L)] = new_cg
                     if timer is not None:
-                        internal_timer.mark("8-3-5. set cg at index [l1][l2][L]")
-        
+                        internal_timer.mark(
+                            "8-3-5. set cg at index [l1][l2][L]")
+
         if timer is not None:
             timer.mark("8-3. compute cg for all indices")
             timer.collect_and_append(internal_timer)
@@ -118,14 +121,16 @@
             )
 
         # infers the shape of the output using the einsum internals
-        features = np.einsum(combination_string, rho1[:, 0, ...], rho2[:, 0, ...]).shape
+        features = np.einsum(combination_string,
+                             rho1[:, 0, ...], rho2[:, 0, ...]).shape
         rho = np.zeros((n_items, 2 * L + 1) + features[1:])
 
         if (l1, l2, L) in self._cg:
             for M in range(2 * L + 1):
                 for m1, m2, cg in self._cg[(l1, l2, L)][M]:
                     rho[:, M, ...] += np.einsum(
-                        combination_string, rho1[:, m1, ...], rho2[:, m2, ...] * cg
+                        combination_string, rho1[:,
+                                                 m1, ...], rho2[:, m2, ...] * cg
                     )
 
         return rho
@@ -235,17 +240,11 @@
     """
 
     # determines the cutoff in the new features
-<<<<<<< HEAD
-    lmax_a = max(x_a.keys["angular_channel"])
-    lmax_b = max(x_b.keys["angular_channel"])
+    lmax_a = np.asarray(x_a.keys["angular_channel"], dtype="int32").max()
+    lmax_b = np.asarray(x_b.keys["angular_channel"], dtype="int32").max()
+
     if l_cut is None:
         l_cut = lmax_a + lmax_b
-=======
-    lmax_a = np.asarray(x_a.keys["angular_channel"], dtype="int32").max()
-    lmax_b = np.asarray(x_b.keys["angular_channel"], dtype="int32").max()
-    if lcut is None:
-        lcut = lmax_a + lmax_b
->>>>>>> 3cbe6c3c
 
     # creates a CG object, if needed
     if clebsch_gordan is None:
@@ -259,7 +258,8 @@
     )
 
     if other_keys_match is None:
-        OTHER_KEYS = [k + "_a" for k in other_keys_a] + [k + "_b" for k in other_keys_b]
+        OTHER_KEYS = [k + "_a" for k in other_keys_a] + \
+            [k + "_b" for k in other_keys_b]
     else:
         OTHER_KEYS = (
             other_keys_match
@@ -339,7 +339,8 @@
             sel_feats = []
             sel_idx = []
             sel_feats = (
-                np.indices((len(properties_a), len(properties_b))).reshape(2, -1).T
+                np.indices((len(properties_a), len(properties_b))
+                           ).reshape(2, -1).T
             )
 
             prop_ids_a = []
@@ -370,7 +371,8 @@
                     X_samples[KEY] = block_b.samples
                     if grad_components is not None:
                         X_grads[KEY] = []
-                        X_grad_samples[KEY] = block_b.gradient("positions").samples
+                        X_grad_samples[KEY] = block_b.gradient(
+                            "positions").samples
 
                 # builds all products in one go
                 one_shot_blocks = clebsch_gordan.combine_einsum(
@@ -393,7 +395,8 @@
                         L=L,
                         combination_string="iq,iaq->iaq",
                     ) + clebsch_gordan.combine_einsum(
-                        block_b.values[grad_b.samples["sample"]][:, :, sel_feats[:, 1]],
+                        block_b.values[grad_b.samples["sample"]
+                                       ][:, :, sel_feats[:, 1]],
                         grad_a_data[neighbor_slice, ..., sel_feats[:, 0]],
                         L=L,
                         combination_string="iq,iaq->iaq",
@@ -426,11 +429,13 @@
             samples=X_samples[KEY],
             components=[sph_components],
             properties=Labels(
-                feature_names, np.asarray(np.vstack(X_idx[KEY]), dtype=np.int32)
+                feature_names, np.asarray(
+                    np.vstack(X_idx[KEY]), dtype=np.int32)
             ),
         )
         if grad_components is not None:
-            grad_data = np.swapaxes(np.concatenate(X_grads[KEY], axis=-1), 2, 1)
+            grad_data = np.swapaxes(
+                np.concatenate(X_grads[KEY], axis=-1), 2, 1)
             newblock.add_gradient(
                 "positions",
                 data=grad_data,
