--- conflicted
+++ resolved
@@ -206,7 +206,6 @@
     lcut=None,
     other_keys_match=None,
 ):
-<<<<<<< HEAD
     """Performs a CG product of two sets of equivariants. 
 
     The only requirement is that sparse indices are labeled as 
@@ -230,25 +229,14 @@
     other_keys_match : list, optional
         List of keys that should match.  These will not need to have their outer
         product taken, but will instead be merged into a new key.  For instance,
-        passing `["species center"]` will combine the keys with the same species
-        center, yielding a single key with the same species_center in the results.
+        passing `["types center"]` will combine the keys with the same type
+        center, yielding a single key with the same types_center in the results.
         
     Returns
     -------
     TensorMap
         The Clebsch-Gordan product of `x_a` and `x_b`
 
-=======
-    """
-    Performs a CG product of two sets of equivariants. Only requirement is that
-    sparse indices are labeled as ("inversion_sigma", "spherical_harmonics_l", "order_nu"). The automatically-determined
-    naming of output features can be overridden by giving a list of "feature_names".
-    By defaults, all other key labels are combined in an "outer product" mode, i.e. if there is a key-side
-    neighbor_types in both x_a and x_b, the returned keys will have two neighbor_types labels,
-    corresponding to the parent features. By providing a list `other_keys_match` of keys that should match, these are
-    not outer-producted, but combined together. for instance, passing `["types center"]` means that the keys with the
-    same types center will be combined together, but yield a single key with the same types_center in the results.
->>>>>>> f2f1bccf
     """
 
     # determines the cutoff in the new features
