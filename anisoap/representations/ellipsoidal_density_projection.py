import sys
import warnings
from itertools import product

import metatensor
import numpy as np
from anisoap_rust_lib import compute_moments
from metatensor import (
    Labels,
    TensorBlock,
    TensorMap,
)
from rascaline import NeighborList
from scipy.spatial.transform import Rotation
from skmatter.preprocessing import StandardFlexibleScaler
from tqdm.auto import tqdm

from anisoap.representations.radial_basis import (
    GTORadialBasis,
    MonomialBasis,
)
from anisoap.utils.metatensor_utils import (
    ClebschGordanReal,
    cg_combine,
    standardize_keys,
)
from anisoap.utils.moment_generator import *
from anisoap.utils.spherical_to_cartesian import spherical_to_cartesian


def pairwise_ellip_expansion(
    lmax,
    neighbor_list,
    types,
    frame_to_global_atom_idx,
    rotation_matrices,
    ellipsoid_lengths,
    sph_to_cart,
    radial_basis,
    show_progress=False,
    rust_moments=True,
):
    r"""Computes pairwise expansion

    Function to compute the pairwise expansion :math:`\langle anlm|\rho_{ij} \rangle`
    by combining the moments and the spherical to Cartesian transformation.

    Parameters
    ----------
    lmax : int
        Maximum angular
    neighbor_list : metatensor.TensorMap
        Full neighborlist with keys (types_1, types_2) enumerating the possible
        species pairs. Each block contains as samples, the atom indices of
        (first_atom, second_atom) that correspond to the key, and block.value is
        a 3D array of the form (num_samples, num_components,properties), with
        num_components=3 corresponding to the (x,y,z) components of the vector
        from first_atom to second_atom. Depending on the cutoff some species
        pairs may not appear. Self pairs are not present but in PBC, pairs between
        copies of the same atom are accounted for.
    types : list of ints
        List of atomic numbers present across the data frames
    frame_to_global_atom_idx : list of ints
        The length of the list equals the number of frames, each entry enumerating
        the number of atoms in corresponding frame
    rotation_matrices : np.array of dimension ((num_atoms,3,3))
    ellipsoid_lengths : np.array of dimension ((num_atoms,3))
    radial_basis : Instance of the RadialBasis Class
        anisoap.representations.radial_basis.RadialBasis that has been instantiated
        appropriately with the cutoff radius, radial basis type.
    show_progress : bool
        Show progress bar for frame analysis and feature generation
    rust_moments : bool
        Use the ported rust code, which should result in increased speed. Default = True.
        In the future, once we ensure integrity checks with the original python code,
        this kwarg will be deprecated, and the rust version will always be used.

    Returns
    -------
    TensorMap
        A metatensor TensorMap with keys (types_1, types_2, l) where
        ("types_1", "types_2") is key in the neighbor_list and "l" is the
        angular channel. Each block of this tensormap has the same samples as the
        corresponding block of the neighbor_list. block.value is a 3D array of
        the form (num_samples, num_components, properties) where num_components
        form the 2*l+1 values for the corresponding angular channel and the
        properties dimension corresponds to the radial channel.
    """
    tensorblock_list = []
    keys = np.asarray(neighbor_list.keys, dtype=int)
    keys = [tuple(i) + (l,) for i in keys for l in range(lmax + 1)]
    num_ns = radial_basis.get_num_radial_functions()
    maxdeg = np.max(np.arange(lmax + 1) + 2 * np.array(num_ns))

    # This prefactor is the solid harmonics prefactor, that we need to divide by later.
    # This is needed because spherical_to_cartesian calculates solid harmonics Rlm = sqrt((4pi)/(2l+1)) * r^l*Ylm
    # Our expansion coefficients from the inner product does not have this prefactor included, so we divide it later.
    solid_harm_prefact = np.sqrt((4 * np.pi) / (np.arange(lmax + 1) * 2 + 1))
    scaled_sph_to_cart = []
    for l in range(lmax + 1):
        scaled_sph_to_cart.append(sph_to_cart[l] / solid_harm_prefact[l])

    for center_types in types:
        for neighbor_types in types:
            if (center_types, neighbor_types) in neighbor_list.keys:
                values_ldict = {l: [] for l in range(lmax + 1)}
                nl_block = neighbor_list.block(
                    first_atom_type=center_types,
                    second_atom_type=neighbor_types,
                )

                for isample, nl_sample in enumerate(
                    tqdm(
                        nl_block.samples,
                        disable=(not show_progress),
                        desc="Iterating samples for ({}, {})".format(
                            center_types, neighbor_types
                        ),
                        leave=False,
                    )
                ):
                    frame_idx, i, j = (
                        nl_sample["system"],
                        nl_sample["first_atom"],
                        nl_sample["second_atom"],
                    )
                    i_global = frame_to_global_atom_idx[frame_idx] + i
                    j_global = frame_to_global_atom_idx[frame_idx] + j

                    r_ij = np.asarray(
                        [
                            nl_block.values[isample, 0],
                            nl_block.values[isample, 1],
                            nl_block.values[isample, 2],
                        ]
                    ).reshape(
                        3,
                    )

                    rot = rotation_matrices[j_global]
                    lengths = ellipsoid_lengths[j_global]
                    length_norm = (
                        np.prod(lengths) * (2.0 * np.pi) ** (3.0 / 2.0)
                    ) ** -1.0

                    (
                        precision,
                        center,
                        constant,
                    ) = radial_basis.compute_gaussian_parameters(r_ij, lengths, rot)

                    if rust_moments:
                        moments = compute_moments(precision, center, maxdeg)
                    else:
                        moments = compute_moments_inefficient_implementation(
                            precision, center, maxdeg=maxdeg
                        )
                    moments *= np.exp(-0.5 * constant) * length_norm

                    for l in range(lmax + 1):
                        deg = l + 2 * (num_ns[l] - 1)
                        moments_l = moments[: deg + 1, : deg + 1, : deg + 1]
                        values_ldict[l].append(
                            np.einsum(
                                "mnpqr, pqr->mn",
                                scaled_sph_to_cart[l],
                                moments_l,
                            )
                        )

                for l in tqdm(
                    range(lmax + 1),
                    disable=(not show_progress),
                    desc="Accruing lmax",
                    leave=False,
                ):
                    block = TensorBlock(
                        values=np.asarray(values_ldict[l]),
                        samples=nl_block.samples,  # as many rows as samples
                        components=[
                            Labels(
                                ["spherical_component_m"],
                                np.asarray([list(range(-l, l + 1))], np.int32).reshape(
                                    -1, 1
                                ),
                            )
                        ],
                        properties=Labels(
                            ["n"],
                            np.asarray(list(range(num_ns[l])), np.int32).reshape(-1, 1),
                        ),
                    )
                    tensorblock_list.append(block)

    pairwise_ellip_feat = TensorMap(
        Labels(
            ["types_center", "types_neighbor", "angular_channel"],
            np.asarray(keys, dtype=np.int32),
        ),
        tensorblock_list,
    )
    return pairwise_ellip_feat


def contract_pairwise_feat(pair_ellip_feat, types, show_progress=False):
    """Function to sum over the pairwise expansion

    .. math::

        \\sum_{j \\in a} \\langle anlm|\\rho_{ij} \\rangle
            = \\langle anlm|\\rho_i \\rangle

    Parameters
    ----------
    pair_ellip_feat : metatensor.TensorMap
        TensorMap returned from "pairwise_ellip_expansion()" with keys
        (types_1, types_2,l) enumerating the possible species pairs and the
        angular channels.
    types: list of ints
        List of atomic numbers present across the data frames
    show_progress : bool
        Show progress bar for frame analysis and feature generation

    Returns
    -------
    TensorMap
        A metatensor TensorMap with keys (types, l) "types" takes the value
        of the atomic numbers present in the dataset and "l" is the angular
        channel. Each block of this tensormap has as samples ("type", "center"),
        yielding the indices of the frames and atoms that correspond to "species"
        are present. block.value is a 3D array of the form (num_samples, num_components, properties)
        where num_components take on the same values as in the pair_ellip_feat_feat.block.
        block.properties now has an additional index for neighbor_species that
        corresponds to "a" in :math:`\\langle anlm|rho_i \\rangle`
    """
    ellip_keys = list(
        set([tuple(list(x)[:1] + list(x)[2:]) for x in pair_ellip_feat.keys])
    )
    # Select the unique combinations of pair_ellip_feat.keys["types_center"] and
    # pair_ellip_feat.keys["angular_channel"] to form the keys of the single particle centered feature
    ellip_keys.sort()
    ellip_blocks = []
    property_names = pair_ellip_feat.property_names + [
        "neighbor_types",
    ]

    for key in tqdm(
        ellip_keys, disable=(not show_progress), desc="Iterating tensor block keys"
    ):
        contract_blocks = []
        contract_properties = []
        contract_samples = []
        # these collect the values, properties and samples of the blocks when contracted over neighbor_types.
        # All these lists have as many entries as len(types).

        for ele in tqdm(
            types,
            disable=(not show_progress),
            desc="Iterating neighbor types",
            leave=False,
        ):
            selection = Labels(names=["types_neighbor"], values=np.array([[ele]]))
            blockidx = pair_ellip_feat.blocks_matching(selection=selection)
            # indices of the blocks in pair_ellip_feat with neighbor types = ele
            sel_blocks = [
                pair_ellip_feat.block(i)
                for i in blockidx
                if key
                == tuple(
                    list(pair_ellip_feat.keys[i])[:1]
                    + list(pair_ellip_feat.keys[i])[2:]
                )
            ]

            if not len(sel_blocks):
                #                 print(key, ele, "skipped") # this block is not found in the pairwise feat
                continue
            assert len(sel_blocks) == 1

            # sel_blocks is the corresponding block in the pairwise feat with the same (types_center, l) and
            # types_neighbor = ele thus there can be only one block corresponding to the triplet (types_center, types_neighbor, l)
            block = sel_blocks[0]

            pair_block_sample = list(
                zip(block.samples["system"], block.samples["first_atom"])
            )

            # Takes the system and first atom index from the current pair_block sample. There might be repeated
            # entries here because for example (0,0,1) (0,0,2) might be samples of the pair block (the index of the
            # neighbor atom is changing but for both of these we are keeping (0,0) corresponding to the system and
            # first atom.

            struct, center = np.unique(block.samples["system"]), np.unique(
                block.samples["first_atom"]
            )
            possible_block_samples = list(product(struct, center))
            # possible block samples contains all *unique* possible pairwise products between system and atom index
            # From here we choose the entries that are actually present in the block to form the final sample

            block_samples = []
            block_values = []

            indexed_sample_idx = {}
            for idx, tup in enumerate(pair_block_sample):
                if tup not in indexed_sample_idx:
                    l = []
                else:
                    l = indexed_sample_idx[tup]
                l.append(idx)
                indexed_sample_idx[tup] = l

            for isample, sample in enumerate(
                tqdm(
                    possible_block_samples,
                    disable=(not show_progress),
                    desc="Finding matching block samples",
                    leave=False,
                )
            ):
                if sample in indexed_sample_idx:
                    sample_idx = indexed_sample_idx[tuple(sample)]

                    # all samples of the pair block that match the current sample
                    # in the example above, for sample = (0,0) we would identify sample_idx = [(0,0,1), (0,0,2)]
                    if len(sample_idx) == 0:
                        continue
                    #             #print(key, ele, sample, block.samples[sample_idx])
                    block_samples.append(sample)
                    block_values.append(
                        block.values[sample_idx].sum(axis=0)
                    )  # sum over "j"  for given ele

                    # block_values has as many entries as samples satisfying (key, neighbor_types=ele).
                    # When we iterate over neighbor types, not all (type, center) would be present
                    # Example: (0,0,1) might be present in a block with neighbor_types = 1 but no other pair block
                    # ever has (0,0,x) present as a sample- so (0,0) doesnt show up in a block_sample for all ele
                    # so in general we have a ragged list of contract_blocks

            contract_blocks.append(block_values)
            contract_samples.append(block_samples)
            contract_properties.append([tuple(p) + (ele,) for p in block.properties])
            # this adds the "ele" (i.e. neighbor_types) to the properties dimension

        #         print(len(contract_samples))
        all_block_samples = sorted(list(set().union(*contract_samples)))
        # Selects the set of samples from all the block_samples we collected by iterating over the neighbor_types
        # These form the final samples of the block!

        all_block_values = np.zeros(
            (
                (len(all_block_samples),)
                + block.values.shape[1:]
                + (len(contract_blocks),)
            )
        )
        # Create storage for the final values - we need as many rows as all_block_samples,
        # block.values.shape[1:] accounts for "components" and "properties" that are already part of the pair blocks
        # and we dont alter these
        # len(contract_blocks) - adds the additional dimension for the neighbor_types since we accumulated
        # values for each of them as \sum_{j in ele} <|rho_ij>
        #  Thus - all_block_values.shape = (num_final_samples, components_pair, properties_pair, num_types)

        indexed_elem_cont_samples = {}
        for i, val in enumerate(all_block_samples):
            if val not in indexed_elem_cont_samples:
                l = []
            else:
                l = indexed_elem_cont_samples[val]
            l.append(i)
            indexed_elem_cont_samples[val] = l

        for iele, elem_cont_samples in enumerate(
            tqdm(
                contract_samples,
                disable=(not show_progress),
                desc="Contracting features",
                leave=False,
            )
        ):
            # This effectively loops over the types of the neighbors
            # Now we just need to add the contributions to the final samples and values from this types to the right
            # samples
            nzidx = list(
                sorted(
                    [
                        i
                        for v in elem_cont_samples
                        for i in indexed_elem_cont_samples[tuple(v)]
                    ]
                )
            )

            # identifies where the samples that this types contributes to, are present in the final samples
            #             print(apecies[ib],key, bb, all_block_samples)
            all_block_values[nzidx, :, :, iele] = contract_blocks[iele]

        new_block = TensorBlock(
            values=all_block_values.reshape(
                all_block_values.shape[0], all_block_values.shape[1], -1
            ),
            samples=Labels(["type", "center"], np.asarray(all_block_samples, np.int32)),
            components=block.components,
            properties=Labels(
                list(property_names),
                np.asarray(np.vstack(contract_properties), np.int32),
            ),
        )

        ellip_blocks.append(new_block)
    ellip = TensorMap(
        Labels(
            ["types_center", "angular_channel"],
            np.asarray(ellip_keys, dtype=np.int32),
        ),
        ellip_blocks,
    )

    return ellip


class EllipsoidalDensityProjection:
    """Class for computing spherical projection coefficients.

    Compute the spherical projection coefficients for a system of ellipsoids
    assuming a multivariate Gaussian density.

    Initialize the calculator using the hyperparameters.

    Parameters
    ----------
    max_angular : int
        Number of angular functions
    radial_basis : _RadialBasis
        The radial basis. Currently implemented are
        'gto', 'monomial'.
    compute_gradients : bool
        Compute gradients
    subtract_center_contribution : bool
        Subtract contribution from the central atom.
    rotation_key : string
        Key under which rotations are stored in ase frames arrays
    rotation_type : string
        Type of rotation object being passed. Currently implemented
        are 'quaternion' and 'matrix'
    max_radial : None, int, list of int
        Number of radial bases to use. Can either correspond to number of
        bases per spherical harmonic or a value to use with every harmonic.
        If `None`, then for every `l`, `(max_angular - l) // 2 + 1` will
        be used.

    Attributes
    ----------
    features : numpy.ndarray
    feature_gradients : numpy.ndarray

    """

    def __init__(
        self,
        max_angular,
        radial_basis_name,
        cutoff_radius,
        compute_gradients=False,
        subtract_center_contribution=False,
        radial_gaussian_width=None,
        max_radial=None,
        rotation_key="quaternion",
        rotation_type="quaternion",
        basis_rcond=0,
        basis_tol=1e-8,
    ):
        """Instantiates an object of type EllipsoidalDensityProjection.

        Parameters
        ----------
        max_angular : int
            Number of angular functions
        radial_basis_name : str
            The radial basis. Currently implemented are 'GTO_primitive', 'GTO',
            and 'monomial'.
        cutoff_radius
            Cutoff radius of the projection
        compute_gradients : bool, optional
            Compute gradients; defaults to 'False'
        subtract_center_contribution : bool, optional
            Subtract contribution from the central atom.  Defaults to 'False'
        radial_gaussian_width : float, optional
            Width of the Gaussian
        max_radial : int, list of int
            Number of radial bases to use. Can either correspond to number of
            bases per spherical harmonic or a value to use with every harmonic.
            If `None`, then for every `l`, `(max_angular - l) // 2 + 1` will
            be used.
        rotation_key : string
            Key under which rotations are stored in ase frames arrays
        rotation_type : string
            Type of rotation object being passed. Currently implemented
            are 'quaternion' and 'matrix'

        """
        # Store the input variables
        self.max_angular = max_angular
        self.cutoff_radius = cutoff_radius
        self.compute_gradients = compute_gradients
        self.subtract_center_contribution = subtract_center_contribution
        self.radial_basis_name = radial_basis_name

        # Currently, gradients are not supported
        if compute_gradients:
            raise NotImplementedError("Sorry! Gradients have not yet been implemented")
        #

        radial_hypers = {}
        radial_hypers["radial_gaussian_width"] = radial_gaussian_width
        radial_hypers["max_angular"] = max_angular
        radial_hypers["cutoff_radius"] = cutoff_radius
        radial_hypers["max_radial"] = max_radial
        radial_hypers["rcond"] = basis_rcond
        radial_hypers["tol"] = basis_tol

        # Initialize the radial basis class
        if type(cutoff_radius) == int:
            raise ValueError(
                "r_cut is set as an integer, which could cause overflow errors. Pass in float"
            )
        if radial_basis_name == "gto":
            if radial_hypers.get("radial_gaussian_width") is None:
                raise ValueError("Gaussian width must be provided with GTO basis")
            if type(radial_hypers.get("radial_gaussian_width")) == int:
                raise ValueError(
                    "radial_gaussian_width is set as an integer, which could cause overflow errors. Pass in float."
                )
            self.radial_basis = GTORadialBasis(**radial_hypers)
        elif radial_basis_name == "monomial":
            rgw = radial_hypers.pop("radial_gaussian_width")
            if rgw is not None:
                raise ValueError("Gaussian width can only be provided with GTO basis")
            self.radial_basis = MonomialBasis(**radial_hypers)
        else:
            raise NotImplementedError(
                f"{self.radial_basis_name} is not an implemented basis"
                ". Try 'monomial' or 'gto'"
            )

        self.num_ns = self.radial_basis.get_num_radial_functions()
        self.sph_to_cart = spherical_to_cartesian(self.max_angular, self.num_ns)

        if rotation_type not in ["quaternion", "matrix"]:
            raise ValueError(
                "We have only implemented transforming quaternions (`quaternion`) and rotation matrices (`matrix`)."
            )
        elif rotation_type == "quaternion":
            self.rotation_maker = lambda q: Rotation.from_quat([*q[1:], q[0]])
            warnings.warn(
                "In quaternion mode, quaternions are assumed to be in (w,x,y,z) format."
            )
        else:
            self.rotation_maker = Rotation.from_matrix

        self.rotation_key = rotation_key

    def transform(self, frames, show_progress=False, normalize=True, rust_moments=True):
        """Computes features and gradients for frames

        Computes the features and (if compute_gradients == True) gradients
        for all the provided frames. The features and gradients are stored in
        features and feature_gradients attribute.

        Parameters
        ----------
        frames : ase.Atoms
            List containing all ase.Atoms types
        show_progress : bool
            Show progress bar for frame analysis and feature generation
        normalize : bool
            Whether to perform Lowdin Symmetric Orthonormalization or not.
        rust_moments : bool
            Use the ported rust code, which should result in increased speed. Default = True.
            In the future, once we ensure integrity checks with the original python code,
            this kwarg will be deprecated, and the rust version will always be used.

        Returns
        -------
        None, but stores the projection coefficients and (if desired)
        gradients as arrays as `features` and `features_gradients`.

        """
        self.frames = frames

        # Generate a dictionary to map atomic types to array indices
        # In general, the types are sorted according to atomic number
        # and assigned the array indices 0, 1, 2,...
        # Example: for H2O: H is mapped to 0 and O is mapped to 1.
        num_frames = len(frames)
        types = set()
        self.num_atoms_per_frame = np.zeros((num_frames), int)

        for i, f in enumerate(self.frames):
            self.num_atoms_per_frame[i] = len(f)
            for atom in f:
                types.add(atom.number)

        self.num_atoms_total = sum(self.num_atoms_per_frame)
        types = sorted(types)

        # Define variables determining size of feature vector coming from frames
        self.num_atoms_per_frame = np.array([len(frame) for frame in frames])

        num_particle_types = len(types)

        # Initialize arrays in which to store all features
        self.feature_gradients = 0

        frame_generator = tqdm(
            self.frames, disable=(not show_progress), desc="Computing neighborlist"
        )

        self.frame_to_global_atom_idx = np.zeros((num_frames), int)
        for n in range(1, num_frames):
            self.frame_to_global_atom_idx[n] = (
                self.num_atoms_per_frame[n - 1] + self.frame_to_global_atom_idx[n - 1]
            )

        rotation_matrices = np.zeros((self.num_atoms_total, 3, 3))
        ellipsoid_lengths = np.zeros((self.num_atoms_total, 3))

        for i in range(num_frames):
            for j in range(self.num_atoms_per_frame[i]):
                j_global = self.frame_to_global_atom_idx[i] + j
                if self.rotation_key in frames[i].arrays:
                    rotation_matrices[j_global] = self.rotation_maker(
                        frames[i].arrays[self.rotation_key][j]
                    ).as_matrix()
                else:
                    warnings.warn(
                        f"Frame {i} does not have rotations stored, this may cause errors down the line."
                    )

                ellipsoid_lengths[j_global] = [
                    frames[i].arrays["c_diameter[1]"][j] / 2,
                    frames[i].arrays["c_diameter[2]"][j] / 2,
                    frames[i].arrays["c_diameter[3]"][j] / 2,
                ]

        self.nl = NeighborList(
            self.cutoff_radius, True, (not self.subtract_center_contribution)
        ).compute(frame_generator)

        pairwise_ellip_feat = pairwise_ellip_expansion(
            self.max_angular,
            self.nl,
            types,
            self.frame_to_global_atom_idx,
            rotation_matrices,
            ellipsoid_lengths,
            self.sph_to_cart,
            self.radial_basis,
            show_progress,
            rust_moments=rust_moments,
        )

        features = contract_pairwise_feat(pairwise_ellip_feat, types, show_progress)
        if normalize:
            normalized_features = self.radial_basis.orthonormalize_basis(features)
            return normalized_features
        else:
            return features

    def power_spectrum(self, ell_frames, AniSOAP_HYPERS=None, sum_over_samples=True):
<<<<<<< HEAD
=======

>>>>>>> 2260b7df
        """Function to compute the power spectrum of AniSOAP

        computes the power spectrum of AniSOAP with the inputs of AniSOAP hyperparameters
        and ellipsoidal frames using ellipsoidal density projection. It checks if
        each ellipsoidal frame contains all required attributes and processes
        Clebsch-Gordan coefficients for the angular component of the AniSOAP descriptors.

        Parameters
        ----------

        ell_frames: list
        a list of ellipsoidal frames, where each frame contains attributes:
        'c_diameter[1]', 'c_diameter[2]', 'c_diameter[3]', 'c_q', 'positions', and 'numbers'.
        It only accepts c_q for the angular attribute of each frame.

        AniSOAP_HYPERS : keyword arguments
        A dictionary of hyperparameters for the power spectrum calculation, including 'max_angular'
        'max_radial', 'radial_basis_name', 'rotation_type', 'rotation_key', 'cutoff_radius', 'radial_gaussian_width',
        'basis_rcond', and 'basis_tol'.

        sum_over_sample: bool
<<<<<<< HEAD
        A function that returns the sum of coefficients of the frames in the sample.

        Returns
        -------
        x_asoap_raw, a power spectrum of AniSOAP descriptor that can be visualized using jupyter notebook.

        """

        # Initialize the Clebsch Gordan calculator for the angular component.
        mycg = ClebschGordanReal(AniSOAP_HYPERS["max_angular"])

        # Initialize the ellipsoidal density projection calculator using the AniSOAP hyperparameters.
        calculator = EllipsoidalDensityProjection(**AniSOAP_HYPERS)

        # Checks that the sample's first frame is not empty
=======
        A function that returns the sum of coefficients of all the samples (frames)

        Returns
        -------
        x_asoap_raw, a power spectrum that can be visualized using jupyter notebook.

        """
        mycg = ClebschGordanReal(AniSOAP_HYPERS["max_angular"])
        calculator = EllipsoidalDensityProjection(**AniSOAP_HYPERS)
>>>>>>> 2260b7df
        if ell_frames[0].arrays is None:
            raise ValueError("ell_frames cannot be none")
        required_attributes = [
            "c_diameter[1]",
            "c_diameter[2]",
            "c_diameter[3]",
            "c_q",
            "positions",
            "numbers",
        ]

<<<<<<< HEAD
        # Checks if the sample contains all necessary information for computation of power spectrum
=======
>>>>>>> 2260b7df
        for index, frame in enumerate(ell_frames):
            array = frame.arrays
            for attr in required_attributes:
                if attr not in array:
                    raise ValueError(
                        f"ell_frame at index {index} is missing a required attribute '{attr}'"
                    )
                if "quaternion" in array:
                    raise ValueError(
                        f"ell_frame should contain c_q rather than quaternion"
                    )

<<<<<<< HEAD
        # Executes ellipsoidal density projection on the frames of sample using the calculator.
        mvg_coeffs = calculator.transform(ell_frames, show_progress=True)
        mvg_nu1 = standardize_keys(mvg_coeffs)

        # Combines the mvg_nu1 with itself using the Clebsch-Gordan coefficients. This combines the angular and radial components of the sample.
=======
        mvg_coeffs = calculator.transform(ell_frames, show_progress=True)
        mvg_nu1 = standardize_keys(mvg_coeffs)
>>>>>>> 2260b7df
        mvg_nu2 = cg_combine(
            mvg_nu1,
            mvg_nu1,
            clebsch_gordan=mycg,
            lcut=0,
            other_keys_match=["types_center"],
        )
<<<<<<< HEAD

        # If sum_over_samples = True, it returns simplified form of coefficients with fewer dimensions in the tensormap for subsequent visualization. If not, it returns raw numerical data of coefficients contained within a specific block of the mvg_nu2 tensor

=======
>>>>>>> 2260b7df
        if sum_over_samples:
            x_asoap_raw = metatensor.sum_over_samples(mvg_nu2, sample_names="center")
            x_asoap_raw = x_asoap_raw.block().values.squeeze()
            return x_asoap_raw
        else:
<<<<<<< HEAD
            mvg_nu2.block().values
=======
            mvg_nu2.block().values
>>>>>>> 2260b7df
<|MERGE_RESOLUTION|>--- conflicted
+++ resolved
@@ -667,10 +667,7 @@
             return features
 
     def power_spectrum(self, ell_frames, AniSOAP_HYPERS=None, sum_over_samples=True):
-<<<<<<< HEAD
-=======
-
->>>>>>> 2260b7df
+
         """Function to compute the power spectrum of AniSOAP
 
         computes the power spectrum of AniSOAP with the inputs of AniSOAP hyperparameters
@@ -692,7 +689,6 @@
         'basis_rcond', and 'basis_tol'.
 
         sum_over_sample: bool
-<<<<<<< HEAD
         A function that returns the sum of coefficients of the frames in the sample.
 
         Returns
@@ -708,17 +704,6 @@
         calculator = EllipsoidalDensityProjection(**AniSOAP_HYPERS)
 
         # Checks that the sample's first frame is not empty
-=======
-        A function that returns the sum of coefficients of all the samples (frames)
-
-        Returns
-        -------
-        x_asoap_raw, a power spectrum that can be visualized using jupyter notebook.
-
-        """
-        mycg = ClebschGordanReal(AniSOAP_HYPERS["max_angular"])
-        calculator = EllipsoidalDensityProjection(**AniSOAP_HYPERS)
->>>>>>> 2260b7df
         if ell_frames[0].arrays is None:
             raise ValueError("ell_frames cannot be none")
         required_attributes = [
@@ -730,10 +715,7 @@
             "numbers",
         ]
 
-<<<<<<< HEAD
         # Checks if the sample contains all necessary information for computation of power spectrum
-=======
->>>>>>> 2260b7df
         for index, frame in enumerate(ell_frames):
             array = frame.arrays
             for attr in required_attributes:
@@ -746,16 +728,11 @@
                         f"ell_frame should contain c_q rather than quaternion"
                     )
 
-<<<<<<< HEAD
         # Executes ellipsoidal density projection on the frames of sample using the calculator.
         mvg_coeffs = calculator.transform(ell_frames, show_progress=True)
         mvg_nu1 = standardize_keys(mvg_coeffs)
 
         # Combines the mvg_nu1 with itself using the Clebsch-Gordan coefficients. This combines the angular and radial components of the sample.
-=======
-        mvg_coeffs = calculator.transform(ell_frames, show_progress=True)
-        mvg_nu1 = standardize_keys(mvg_coeffs)
->>>>>>> 2260b7df
         mvg_nu2 = cg_combine(
             mvg_nu1,
             mvg_nu1,
@@ -763,19 +740,12 @@
             lcut=0,
             other_keys_match=["types_center"],
         )
-<<<<<<< HEAD
 
         # If sum_over_samples = True, it returns simplified form of coefficients with fewer dimensions in the tensormap for subsequent visualization. If not, it returns raw numerical data of coefficients contained within a specific block of the mvg_nu2 tensor
-
-=======
->>>>>>> 2260b7df
         if sum_over_samples:
             x_asoap_raw = metatensor.sum_over_samples(mvg_nu2, sample_names="center")
             x_asoap_raw = x_asoap_raw.block().values.squeeze()
             return x_asoap_raw
         else:
-<<<<<<< HEAD
             mvg_nu2.block().values
-=======
-            mvg_nu2.block().values
->>>>>>> 2260b7df
+            