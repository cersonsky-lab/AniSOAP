--- conflicted
+++ resolved
@@ -458,16 +458,6 @@
         for i in range(num_frames):
             for j in range(self.num_atoms_per_frame[i]):
                 j_global = self.frame_to_global_atom_idx[i] + j
-<<<<<<< HEAD
-                if "quaternions" in frames[i].arrays:
-                    rotation_matrices[j_global] = Rotation.from_quat(
-                        frames[i].arrays["quaternions"][j]
-                    ).as_matrix()
-                elif "rotation_matrix" in frames[i].arrays:
-                    rotation_matrices[j_global] = (
-                        frames[i].arrays["rotation_matrix"][j].reshape(3, 3)
-                    )
-=======
                 if self.rotation_key in frames[i].arrays:
                     rotation_matrices[j_global] = self.rotation_maker(
                         frames[i].arrays[self.rotation_key][j]
@@ -477,18 +467,13 @@
                         f"Frame {i} does not have rotations stored, this may cause errors down the line."
                     )
 
->>>>>>> b0c7f1ba
                 ellipsoid_lengths[j_global] = [
                     frames[i].arrays["c_diameter[1]"][j] / 2,
                     frames[i].arrays["c_diameter[2]"][j] / 2,
                     frames[i].arrays["c_diameter[3]"][j] / 2,
                 ]
 
-<<<<<<< HEAD
-        self.nl = NeighborList(self.cutoff_radius, True).compute(frame_generator)
-=======
         self.nl = NeighborList(self.cutoff_radius, True, True).compute(frame_generator)
->>>>>>> b0c7f1ba
 
         pairwise_ellip_feat = pairwise_ellip_expansion(
             self.max_angular,
