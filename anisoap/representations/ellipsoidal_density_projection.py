--- conflicted
+++ resolved
@@ -20,6 +20,7 @@
 from anisoap.utils import SimpleTimer
 from anisoap.lib import compute_moments
 
+
 def pairwise_ellip_expansion(
     lmax,
     neighbor_list,
@@ -29,13 +30,10 @@
     ellipsoid_lengths,
     sph_to_cart,
     radial_basis,
-<<<<<<< HEAD
     *,
     timer: SimpleTimer = None,
-    version: int = None
-=======
+    version: int = None,
     show_progress=False,
->>>>>>> 3cbe6c3c
 ):
     """
     Function to compute the pairwise expansion <anlm|rho_ij> by combining the moments and the spherical to Cartesian
@@ -92,11 +90,12 @@
 
     if timer is not None:
         internal_timer = SimpleTimer()
-    
+
     for center_species in species:
         for neighbor_species in species:
             if timer is not None:
                 internal_timer.mark_start()
+
             if (center_species, neighbor_species) in neighbor_list.keys:
                 if timer is not None:
                     internal_timer.mark("5-8-2-2. in neighbor_list")
@@ -109,12 +108,8 @@
                     internal_timer.mark("5-8-2-3. compute nl_block")
                     internal_timer2 = SimpleTimer()
 
-<<<<<<< HEAD
-                values_ldict = {l: [] for l in range(lmax + 1)} # moved from original position
-                for isample, nl_sample in enumerate(nl_block.samples):
-                    if timer is not None:
-                        internal_timer2.mark_start()
-=======
+                # moved from original position
+                values_ldict = {l: [] for l in range(lmax + 1)}
                 for isample, nl_sample in enumerate(
                     tqdm(
                         nl_block.samples,
@@ -125,7 +120,9 @@
                         leave=False,
                     )
                 ):
->>>>>>> 3cbe6c3c
+                    if timer is not None:
+                        internal_timer2.mark_start()
+
                     frame_idx, i, j = (
                         nl_sample["structure"],
                         nl_sample["first_atom"],
@@ -146,7 +143,8 @@
                     if timer is not None:
                         internal_timer2.mark("5-8-2-5. compute r_ij")
 
-                    i_global = frame_to_global_atom_idx[frame_idx] + i  # moved from original position
+                    # moved from original position
+                    i_global = frame_to_global_atom_idx[frame_idx] + i
                     j_global = frame_to_global_atom_idx[frame_idx] + j
                     rot = rotation_matrices[j_global]
                     lengths = ellipsoid_lengths[j_global]
@@ -156,32 +154,42 @@
                         r_ij, lengths, rot
                     )
                     if timer is not None:
-                        internal_timer2.mark("5-8-2-7. compute gaussian params")
+                        internal_timer2.mark(
+                            "5-8-2-7. compute gaussian params")
                         internal_timer3 = SimpleTimer()
                     else:
                         internal_timer3 = None
-                    
+
                     if version is None or version >= 1:
-                        # NOTE: This line was replaced with Rust implementation. 
-                        moments = compute_moments(precision, center, lmax + np.max(num_ns))
+                        # NOTE: This line was replaced with Rust implementation.
+                        moments = compute_moments(
+                            precision, center, lmax + np.max(num_ns))
                         # Mark the timers for consistency
                         if timer is not None:
                             internal_timer3.mark("5-8-2-8-1. assertions")
-                            internal_timer3.mark("5-8-2-8-2. compute 3x3 inverse")
-                            internal_timer3.mark("5-8-2-8-3. compute global factor")
-                            internal_timer3.mark("5-8-2-8-4. compute deg 1 moments")
-                            internal_timer3.mark("5-8-2-8-5. compute deg 2 moments")
-                            internal_timer3.mark("5-8-2-8-6-1. compute x-iter initial")
-                            internal_timer3.mark("5-8-2-8-6-2. compute rest of x-iter")
+                            internal_timer3.mark(
+                                "5-8-2-8-2. compute 3x3 inverse")
+                            internal_timer3.mark(
+                                "5-8-2-8-3. compute global factor")
+                            internal_timer3.mark(
+                                "5-8-2-8-4. compute deg 1 moments")
+                            internal_timer3.mark(
+                                "5-8-2-8-5. compute deg 2 moments")
+                            internal_timer3.mark(
+                                "5-8-2-8-6-1. compute x-iter initial")
+                            internal_timer3.mark(
+                                "5-8-2-8-6-2. compute rest of x-iter")
                             internal_timer3.mark("5-8-2-8-6-3. compute y-iter")
                             internal_timer3.mark("5-8-2-8-6-4. compute z-iter")
-                            internal_timer3.mark("5-8-2-8-6. compute all moments")
-                            internal_timer3.mark("5-8-2-8-7. compute return value")
+                            internal_timer3.mark(
+                                "5-8-2-8-6. compute all moments")
+                            internal_timer3.mark(
+                                "5-8-2-8-7. compute return value")
                     else:
                         moments = compute_moments_inefficient_implementation(
                             precision, center, maxdeg=lmax + np.max(num_ns), timer=internal_timer3
                         )
-                    
+
                     if timer is not None:
                         internal_timer2.mark("5-8-2-8. compute moments")
                         internal_timer2.collect_and_append(internal_timer3)
@@ -191,14 +199,11 @@
                         deg = l + 2 * (num_ns[l] - 1)
                         moments_l = moments[: deg + 1, : deg + 1, : deg + 1]
                         values_ldict[l].append(
-                            np.einsum("mnpqr, pqr->mn", sph_to_cart[l], moments_l)
+                            np.einsum("mnpqr, pqr->mn",
+                                      sph_to_cart[l], moments_l)
                         )
-<<<<<<< HEAD
                     if timer is not None:
                         internal_timer2.mark("5-8-2-9. compute ldict values")
-                
-                for l in range(lmax + 1):
-=======
 
                 for l in tqdm(
                     range(lmax + 1),
@@ -206,7 +211,6 @@
                     desc="Accruing lmax",
                     leave=False,
                 ):
->>>>>>> 3cbe6c3c
                     block = TensorBlock(
                         values=np.asarray(values_ldict[l]),
                         samples=nl_block.samples,  # as many rows as samples
@@ -220,14 +224,17 @@
                         ],
                         properties=Labels(
                             ["n"],
-                            np.asarray(list(range(num_ns[l])), np.int32).reshape(-1, 1),
+                            np.asarray(
+                                list(range(num_ns[l])), np.int32).reshape(-1, 1),
                         ),
                     )
                     if timer is not None:
-                        internal_timer2.mark("5-8-2-10. construct tensor block")
+                        internal_timer2.mark(
+                            "5-8-2-10. construct tensor block")
                     tensorblock_list.append(block)
                     if timer is not None:
-                        internal_timer2.mark("5-8-2-11. append to tensor block list")
+                        internal_timer2.mark(
+                            "5-8-2-11. append to tensor block list")
                 if timer is not None:
                     internal_timer.collect_and_append(internal_timer2)
             else:
@@ -304,7 +311,8 @@
             desc="Iterating neighbor species",
             leave=False,
         ):
-            selection = Labels(names=["species_neighbor"], values=np.array([[ele]]))
+            selection = Labels(
+                names=["species_neighbor"], values=np.array([[ele]]))
             blockidx = pair_ellip_feat.blocks_matching(selection=selection)
             # indices of the blocks in pair_ellip_feat with neighbor species = ele
             sel_blocks = [
@@ -376,7 +384,8 @@
 
             contract_blocks.append(block_values)
             contract_samples.append(block_samples)
-            contract_properties.append([tuple(p) + (ele,) for p in block.properties])
+            contract_properties.append(
+                [tuple(p) + (ele,) for p in block.properties])
             # this adds the "ele" (i.e. neighbor_species) to the properties dimension
 
         #         print(len(contract_samples))
@@ -423,7 +432,8 @@
                 all_block_values.shape[0], all_block_values.shape[1], -1
             ),
             samples=Labels(
-                ["structure", "center"], np.asarray(all_block_samples, np.int32)
+                ["structure", "center"], np.asarray(
+                    all_block_samples, np.int32)
             ),
             components=block.components,
             properties=Labels(
@@ -464,7 +474,7 @@
     rotation_type : string
         Type of rotation object being passed. Currently implemented
         are 'quaternion' and 'matrix'\
-        
+
     Attributes
     ----------
     features : numpy.ndarray
@@ -491,7 +501,8 @@
 
         # Currently, gradients are not supported
         if compute_gradients:
-            raise NotImplementedError("Sorry! Gradients have not yet been implemented")
+            raise NotImplementedError(
+                "Sorry! Gradients have not yet been implemented")
         #
 
         # Initialize the radial basis class
@@ -501,7 +512,8 @@
                 ". Try 'monomial' or 'gto'"
             )
         if radial_gaussian_width != None and radial_basis_name != "gto":
-            raise ValueError("Gaussian width can only be provided with GTO basis")
+            raise ValueError(
+                "Gaussian width can only be provided with GTO basis")
         elif radial_gaussian_width is None and radial_basis_name == "gto":
             raise ValueError("Gaussian width must be provided with GTO basis")
         elif type(radial_gaussian_width) == int:
@@ -515,7 +527,8 @@
         self.radial_basis = RadialBasis(**radial_hypers)
 
         self.num_ns = self.radial_basis.get_num_radial_functions()
-        self.sph_to_cart = spherical_to_cartesian(self.max_angular, self.num_ns)
+        self.sph_to_cart = spherical_to_cartesian(
+            self.max_angular, self.num_ns)
 
         if rotation_type not in ["quaternion", "matrix"]:
             raise ValueError(
@@ -531,11 +544,7 @@
 
         self.rotation_key = rotation_key
 
-<<<<<<< HEAD
-    def transform(self, frames, show_progress=False, *, version: int = None, timer: SimpleTimer = None): # frames: List[Atoms]
-=======
-    def transform(self, frames, show_progress=False, normalize=True):
->>>>>>> 3cbe6c3c
+    def transform(self, frames, show_progress=False, normalize=True, *, version: int = None, timer: SimpleTimer = None):
         """
         Computes the features and (if compute_gradients == True) gradients
         for all the provided frames. The features and gradients are stored in
@@ -598,7 +607,8 @@
         self.frame_to_global_atom_idx = np.zeros((num_frames), int)
         for n in range(1, num_frames):
             self.frame_to_global_atom_idx[n] = (
-                self.num_atoms_per_frame[n - 1] + self.frame_to_global_atom_idx[n - 1]
+                self.num_atoms_per_frame[n - 1] +
+                self.frame_to_global_atom_idx[n - 1]
             )
         if timer is not None:
             timer.mark("5-5. init frame to global")
@@ -628,7 +638,8 @@
         # TypeError: NeighborList.__init__() takes 3 positional arguments but 4 were given
         # Deleted the last "True" to resolve this error
         # NeighborList(self.cutoff_radius, True, True) -> NeighborList(self.cutoff_radius, True)
-        self.nl = NeighborList(self.cutoff_radius, True).compute(frame_generator)
+        self.nl = NeighborList(
+            self.cutoff_radius, True).compute(frame_generator)
         if timer is not None:
             timer.mark("5-7. compute NeighborList")
 
@@ -646,7 +657,6 @@
             ellipsoid_lengths,
             self.sph_to_cart,
             self.radial_basis,
-<<<<<<< HEAD
             timer=internal_timer,
             version=version
         )
@@ -654,19 +664,15 @@
             timer.mark("5-8. pairwise ellip expansion")
             timer.collect_and_append(internal_timer)
             timer.mark_start()
-        
-        features = contract_pairwise_feat(pairwise_ellip_feat, species)
+
+        features = contract_pairwise_feat(
+            pairwise_ellip_feat, species, show_progress)
         if timer is not None:
             timer.mark("5-9. pairwise contraction")
-        return features
-=======
-            show_progress,
-        )
-
-        features = contract_pairwise_feat(pairwise_ellip_feat, species, show_progress)
+
         if normalize:
-            normalized_features = self.radial_basis.orthonormalize_basis(features)
+            normalized_features = self.radial_basis.orthonormalize_basis(
+                features)
             return normalized_features
         else:
-            return features
->>>>>>> 3cbe6c3c
+            return features