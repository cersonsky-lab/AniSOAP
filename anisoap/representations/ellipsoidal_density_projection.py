import sys
import warnings
from itertools import product

import numpy as np
from metatensor import (
    Labels,
    TensorBlock,
    TensorMap,
)
from rascaline import NeighborList
from scipy.spatial.transform import Rotation
from tqdm.auto import tqdm

from anisoap.representations.radial_basis import (
    GTORadialBasis,
    MonomialBasis,
)
from anisoap.utils.moment_generator import *
from anisoap.utils.spherical_to_cartesian import spherical_to_cartesian


def pairwise_ellip_expansion(
    lmax,
    neighbor_list,
    types,
    frame_to_global_atom_idx,
    rotation_matrices,
    ellipsoid_lengths,
    sph_to_cart,
    radial_basis,
    show_progress=False,
):
    r"""Computes pairwise expansion

    Function to compute the pairwise expansion :math:`\langle anlm|\rho_{ij} \rangle` 
    by combining the moments and the spherical to Cartesian transformation.

    Parameters
    ----------
    lmax : int
        Maximum angular
    neighbor_list : Equistore TensorMap
<<<<<<< HEAD
        Full neighborlist with keys (species_1, species_2) enumerating the possible 
        species pairs. Each block contains as samples, the atom indices of 
        (first_atom, second_atom) that correspond to the key, and block.value is 
        a 3D array of the form (num_samples, num_components,properties), with 
        num_components=3 corresponding to the (x,y,z) components of the vector 
        from first_atom to second_atom. Depending on the cutoff some species 
        pairs may not appear. Self pairs are not present but in PBC, pairs between 
        copies of the same atom are accounted for.
    species : list of ints
=======
        Full neighborlist with keys (types_1, types_2) enumerating the possible types pairs.
        Each block contains as samples, the atom indices of (first_atom, second_atom) that correspond to the key,
        and block.value is a 3D array of the form (num_samples, num_components,properties), with num_components=3
        corresponding to the (x,y,z) components of the vector from first_atom to second_atom.
        Depending on the cutoff some types pairs may not appear. Self pairs are not present but in PBC,
        pairs between copies of the same atom are accounted for.

    types: list of ints
>>>>>>> f2f1bccf639cea93851e7b54f1f90cc58874de70
        List of atomic numbers present across the data frames
    frame_to_global_atom_idx : list of ints
        The length of the list equals the number of frames, each entry enumerating 
        the number of atoms in corresponding frame
    rotation_matrices : np.array of dimension ((num_atoms,3,3))
    ellipsoid_lengths : np.array of dimension ((num_atoms,3))
    radial_basis : Instance of the RadialBasis Class
        anisoap.representations.radial_basis.RadialBasis that has been instantiated 
        appropriately with the cutoff radius, radial basis type.
    show_progress : bool
        Show progress bar for frame analysis and feature generation
<<<<<<< HEAD

    Returns
    -------
    TensorMap
        An Equistore TensorMap with keys (species_1, species_2, l) where 
        ("species_1", "species_2") is key in the neighbor_list and "l" is the 
        angular channel. Each block of this tensormap has the same samples as the 
        corresponding block of the neighbor_list. block.value is a 3D array of 
        the form (num_samples, num_components, properties) where num_components 
        form the 2*l+1 values for the corresponding angular channel and the 
        properties dimension corresponds to the radial channel.
=======
    -----------------------------------------------------------
    Returns:
        An Equistore TensorMap with keys (types_1, types_2, l) where ("types_1", "types_2") is key in the
        neighbor_list and "l" is the angular channel.
        Each block of this tensormap has the same samples as the corresponding block of the neighbor_list.
        block.value is a 3D array of the form (num_samples, num_components, properties) where num_components
        form the 2*l+1 values for the corresponding angular channel and the properties dimension corresponds to
        the radial channel.
>>>>>>> f2f1bccf639cea93851e7b54f1f90cc58874de70

    """
    tensorblock_list = []
    keys = np.asarray(neighbor_list.keys, dtype=int)
    keys = [tuple(i) + (l,) for i in keys for l in range(lmax + 1)]
    num_ns = radial_basis.get_num_radial_functions()
    maxdeg = np.max(np.arange(lmax + 1) + 2 * np.array(num_ns))

    # This prefactor is the solid harmonics prefactor, that we need to divide by later.
    # This is needed because spherical_to_cartesian calculates solid harmonics Rlm = sqrt((4pi)/(2l+1)) * r^l*Ylm
    # Our expansion coefficients from the inner product does not have this prefactor included, so we divide it later.
    solid_harm_prefact = np.sqrt((4 * np.pi) / (np.arange(lmax + 1) * 2 + 1))
    scaled_sph_to_cart = []
    for l in range(lmax + 1):
        scaled_sph_to_cart.append(sph_to_cart[l] / solid_harm_prefact[l])

    for center_types in types:
        for neighbor_types in types:
            if (center_types, neighbor_types) in neighbor_list.keys:
                values_ldict = {l: [] for l in range(lmax + 1)}
                nl_block = neighbor_list.block(
                    first_atom_type=center_types,
                    second_atom_type=neighbor_types,
                )

                for isample, nl_sample in enumerate(
                    tqdm(
                        nl_block.samples,
                        disable=(not show_progress),
                        desc="Iterating samples for ({}, {})".format(
                            center_types, neighbor_types
                        ),
                        leave=False,
                    )
                ):
                    frame_idx, i, j = (
                        nl_sample["system"],
                        nl_sample["first_atom"],
                        nl_sample["second_atom"],
                    )
                    i_global = frame_to_global_atom_idx[frame_idx] + i
                    j_global = frame_to_global_atom_idx[frame_idx] + j

                    r_ij = np.asarray(
                        [
                            nl_block.values[isample, 0],
                            nl_block.values[isample, 1],
                            nl_block.values[isample, 2],
                        ]
                    ).reshape(
                        3,
                    )

                    rot = rotation_matrices[j_global]
                    lengths = ellipsoid_lengths[j_global]
                    length_norm = (
                        np.product(lengths) * (2.0 * np.pi) ** (3.0 / 2.0)
                    ) ** -1.0

                    (
                        precision,
                        center,
                        constant,
                    ) = radial_basis.compute_gaussian_parameters(r_ij, lengths, rot)

                    moments = (
                        np.exp(-0.5 * constant)
                        * length_norm
                        * compute_moments_inefficient_implementation(
                            precision, center, maxdeg=maxdeg
                        )
                    )
                    for l in range(lmax + 1):
                        deg = l + 2 * (num_ns[l] - 1)
                        moments_l = moments[: deg + 1, : deg + 1, : deg + 1]
                        values_ldict[l].append(
                            np.einsum(
                                "mnpqr, pqr->mn",
                                scaled_sph_to_cart[l],
                                moments_l,
                            )
                        )

                for l in tqdm(
                    range(lmax + 1),
                    disable=(not show_progress),
                    desc="Accruing lmax",
                    leave=False,
                ):
                    block = TensorBlock(
                        values=np.asarray(values_ldict[l]),
                        samples=nl_block.samples,  # as many rows as samples
                        components=[
                            Labels(
                                ["spherical_component_m"],
                                np.asarray([list(range(-l, l + 1))], np.int32).reshape(
                                    -1, 1
                                ),
                            )
                        ],
                        properties=Labels(
                            ["n"],
                            np.asarray(list(range(num_ns[l])), np.int32).reshape(-1, 1),
                        ),
                    )
                    tensorblock_list.append(block)

    pairwise_ellip_feat = TensorMap(
        Labels(
            ["types_center", "types_neighbor", "angular_channel"],
            np.asarray(keys, dtype=np.int32),
        ),
        tensorblock_list,
    )
    return pairwise_ellip_feat


<<<<<<< HEAD
def contract_pairwise_feat(pair_ellip_feat, species, show_progress=False):
    """Sums over pairwise expansion
=======
def contract_pairwise_feat(pair_ellip_feat, types, show_progress=False):
    """
    Function to sum over the pairwise expansion \sum_{j in a} <anlm|rho_ij> = <anlm|rho_i>
    --------------------------------------------------------
    Parameters:
>>>>>>> f2f1bccf639cea93851e7b54f1f90cc58874de70

    Function to sum over the pairwise expansion 

    .. math::

        \\sum_{j \\in a} \\langle anlm|\\rho_{ij} \\rangle 
            = \\langle anlm|\\rho_i \\rangle

    Parameters
    ----------
    pair_ellip_feat : Equistore TensorMap
<<<<<<< HEAD
        TensorMap returned from "pairwise_ellip_expansion()" with keys 
        (species_1, species_2,l) enumerating the possible species pairs and the 
        angular channels.
    species : list of ints
=======
        TensorMap returned from "pairwise_ellip_expansion()" with keys (types_1, types_2,l) enumerating
        the possible types pairs and the angular channels.

    types: list of ints
>>>>>>> f2f1bccf639cea93851e7b54f1f90cc58874de70
        List of atomic numbers present across the data frames
    show_progress : bool
        Show progress bar for frame analysis and feature generation

<<<<<<< HEAD
    Returns
    -------
    TensorMap
        An Equistore TensorMap with keys (species, l) "species" takes the value 
        of the atomic numbers present in the dataset and "l" is the angular 
        channel. Each block of this tensormap has as samples ("structure", "center"), 
        yielding the indices of the frames and atoms that correspond to "species" 
        are present. block.value is a 3D array of the form (num_samples, num_components, properties) 
        where num_components take on the same values as in the pair_ellip_feat_feat.block. 
        block.properties now has an additional index for neighbor_species that 
        corresponds to "a" in :math:`\\langle anlm|rho_i \\rangle`
=======
    -----------------------------------------------------------
    Returns:
        An Equistore TensorMap with keys (types, l) "types" takes the value of the atomic numbers present
        in the dataset and "l" is the angular channel.
        Each block of this tensormap has as samples ("type", "center") yielding the indices of the frames
        and atoms that correspond to "types" are present.
        block.value is a 3D array of the form (num_samples, num_components, properties) where num_components
        take on the same values as in the pair_ellip_feat_feat.block .  block.properties now has an additional index
        for neighbor_types that corresponds to "a" in <anlm|rho_i>
>>>>>>> f2f1bccf639cea93851e7b54f1f90cc58874de70

    """
    ellip_keys = list(
        set([tuple(list(x)[:1] + list(x)[2:]) for x in pair_ellip_feat.keys])
    )
    # Select the unique combinations of pair_ellip_feat.keys["types_center"] and
    # pair_ellip_feat.keys["angular_channel"] to form the keys of the single particle centered feature
    ellip_keys.sort()
    ellip_blocks = []
    property_names = pair_ellip_feat.property_names + [
        "neighbor_types",
    ]

    for key in tqdm(
        ellip_keys, disable=(not show_progress), desc="Iterating tensor block keys"
    ):
        contract_blocks = []
        contract_properties = []
        contract_samples = []
        # these collect the values, properties and samples of the blocks when contracted over neighbor_types.
        # All these lists have as many entries as len(types).

        for ele in tqdm(
            types,
            disable=(not show_progress),
            desc="Iterating neighbor types",
            leave=False,
        ):
            selection = Labels(names=["types_neighbor"], values=np.array([[ele]]))
            blockidx = pair_ellip_feat.blocks_matching(selection=selection)
            # indices of the blocks in pair_ellip_feat with neighbor types = ele
            sel_blocks = [
                pair_ellip_feat.block(i)
                for i in blockidx
                if key
                == tuple(
                    list(pair_ellip_feat.keys[i])[:1]
                    + list(pair_ellip_feat.keys[i])[2:]
                )
            ]

            if not len(sel_blocks):
                #                 print(key, ele, "skipped") # this block is not found in the pairwise feat
                continue
            assert len(sel_blocks) == 1

            # sel_blocks is the corresponding block in the pairwise feat with the same (types_center, l) and
            # types_neighbor = ele thus there can be only one block corresponding to the triplet (types_center, types_neighbor, l)
            block = sel_blocks[0]

            pair_block_sample = list(
                zip(block.samples["system"], block.samples["first_atom"])
            )

            # Takes the system and first atom index from the current pair_block sample. There might be repeated
            # entries here because for example (0,0,1) (0,0,2) might be samples of the pair block (the index of the
            # neighbor atom is changing but for both of these we are keeping (0,0) corresponding to the system and
            # first atom.

            struct, center = np.unique(block.samples["system"]), np.unique(
                block.samples["first_atom"]
            )
            possible_block_samples = list(product(struct, center))
            # possible block samples contains all *unique* possible pairwise products between system and atom index
            # From here we choose the entries that are actually present in the block to form the final sample

            block_samples = []
            block_values = []

            indexed_sample_idx = {}
            for idx, tup in enumerate(pair_block_sample):
                if tup not in indexed_sample_idx:
                    l = []
                else:
                    l = indexed_sample_idx[tup]
                l.append(idx)
                indexed_sample_idx[tup] = l

            for isample, sample in enumerate(
                tqdm(
                    possible_block_samples,
                    disable=(not show_progress),
                    desc="Finding matching block samples",
                    leave=False,
                )
            ):
                if sample in indexed_sample_idx:
                    sample_idx = indexed_sample_idx[tuple(sample)]

                    # all samples of the pair block that match the current sample
                    # in the example above, for sample = (0,0) we would identify sample_idx = [(0,0,1), (0,0,2)]
                    if len(sample_idx) == 0:
                        continue
                    #             #print(key, ele, sample, block.samples[sample_idx])
                    block_samples.append(sample)
                    block_values.append(
                        block.values[sample_idx].sum(axis=0)
                    )  # sum over "j"  for given ele

                    # block_values has as many entries as samples satisfying (key, neighbor_types=ele).
                    # When we iterate over neighbor types, not all (type, center) would be present
                    # Example: (0,0,1) might be present in a block with neighbor_types = 1 but no other pair block
                    # ever has (0,0,x) present as a sample- so (0,0) doesnt show up in a block_sample for all ele
                    # so in general we have a ragged list of contract_blocks

            contract_blocks.append(block_values)
            contract_samples.append(block_samples)
            contract_properties.append([tuple(p) + (ele,) for p in block.properties])
            # this adds the "ele" (i.e. neighbor_types) to the properties dimension

        #         print(len(contract_samples))
        all_block_samples = sorted(list(set().union(*contract_samples)))
        # Selects the set of samples from all the block_samples we collected by iterating over the neighbor_types
        # These form the final samples of the block!

        all_block_values = np.zeros(
            (
                (len(all_block_samples),)
                + block.values.shape[1:]
                + (len(contract_blocks),)
            )
        )
        # Create storage for the final values - we need as many rows as all_block_samples,
        # block.values.shape[1:] accounts for "components" and "properties" that are already part of the pair blocks
        # and we dont alter these
        # len(contract_blocks) - adds the additional dimension for the neighbor_types since we accumulated
        # values for each of them as \sum_{j in ele} <|rho_ij>
        #  Thus - all_block_values.shape = (num_final_samples, components_pair, properties_pair, num_types)

        indexed_elem_cont_samples = {}
        for i, val in enumerate(all_block_samples):
            if val not in indexed_elem_cont_samples:
                l = []
            else:
                l = indexed_elem_cont_samples[val]
            l.append(i)
            indexed_elem_cont_samples[val] = l

        for iele, elem_cont_samples in enumerate(
            tqdm(
                contract_samples,
                disable=(not show_progress),
                desc="Contracting features",
                leave=False,
            )
        ):
            # This effectively loops over the types of the neighbors
            # Now we just need to add the contributions to the final samples and values from this types to the right
            # samples
            nzidx = list(
                sorted(
                    [
                        i
                        for v in elem_cont_samples
                        for i in indexed_elem_cont_samples[tuple(v)]
                    ]
                )
            )

            # identifies where the samples that this types contributes to, are present in the final samples
            #             print(apecies[ib],key, bb, all_block_samples)
            all_block_values[nzidx, :, :, iele] = contract_blocks[iele]

        new_block = TensorBlock(
            values=all_block_values.reshape(
                all_block_values.shape[0], all_block_values.shape[1], -1
            ),
            samples=Labels(["type", "center"], np.asarray(all_block_samples, np.int32)),
            components=block.components,
            properties=Labels(
                list(property_names),
                np.asarray(np.vstack(contract_properties), np.int32),
            ),
        )

        ellip_blocks.append(new_block)
    ellip = TensorMap(
        Labels(
            ["types_center", "angular_channel"],
            np.asarray(ellip_keys, dtype=np.int32),
        ),
        ellip_blocks,
    )

    return ellip


class EllipsoidalDensityProjection:
    """Class for computing spherical projection coefficients.

    Compute the spherical projection coefficients for a system of ellipsoids
    assuming a multivariate Gaussian density.
       
    Initialize the calculator using the hyperparameters.

    Parameters
    ----------
    max_angular : int
        Number of angular functions
    radial_basis : str
        The radial basis. Currently implemented are
        'gto', 'monomial'.
    compute_gradients : bool
        Compute gradients
    subtract_center_contribution : bool
        Subtract contribution from the central atom.
    rotation_key : string
        Key under which rotations are stored in ase frames arrays
    rotation_type : string
        Type of rotation object being passed. Currently implemented
        are 'quaternion' and 'matrix'
    max_radial : None, int, list of int
        Number of radial bases to use. Can either correspond to number of
        bases per spherical harmonic or a value to use with every harmonic.
        If `None`, then for every `l`, `(max_angular - l) // 2 + 1` will
        be used.

    Attributes
    ----------
    features : numpy.ndarray
    feature_gradients : numpy.ndarray

    """

    def __init__(
        self,
        max_angular,
        radial_basis_name,
        cutoff_radius,
        compute_gradients=False,
        subtract_center_contribution=False,
        radial_gaussian_width=None,
        max_radial=None,
        rotation_key="quaternion",
        rotation_type="quaternion",
        basis_rcond=0,
        basis_tol=1e-8,
    ):
        """Instantiates an object of type EllipsoidalDensityProjection.

        Parameters
        ----------
        max_angular : int
            Number of angular functions
        radial_basis_name : str
            The radial basis. Currently implemented are 'GTO_primitive', 'GTO', 
            and 'monomial'.
        cutoff_radius
            Cutoff radius of the projection
        compute_gradients : bool, optional
            Compute gradients; defaults to 'False'
        subtract_center_contribution : bool, optional
            Subtract contribution from the central atom.  Defaults to 'False'
        radial_gaussian_width : float, optional
            Width of the Gaussian
        max_radial : int, list of int
            Number of radial bases to use. Can either correspond to number of
            bases per spherical harmonic or a value to use with every harmonic.
            If `None`, then for every `l`, `(max_angular - l) // 2 + 1` will
            be used.
        rotation_key : string
            Key under which rotations are stored in ase frames arrays
        rotation_type : string
            Type of rotation object being passed. Currently implemented
            are 'quaternion' and 'matrix'

        """
        # Store the input variables
        self.max_angular = max_angular
        self.cutoff_radius = cutoff_radius
        self.compute_gradients = compute_gradients
        self.subtract_center_contribution = subtract_center_contribution
        self.radial_basis_name = radial_basis_name

        # Currently, gradients are not supported
        if compute_gradients:
            raise NotImplementedError("Sorry! Gradients have not yet been implemented")
        #

        radial_hypers = {}
        radial_hypers["radial_gaussian_width"] = radial_gaussian_width
        radial_hypers["max_angular"] = max_angular
        radial_hypers["cutoff_radius"] = cutoff_radius
        radial_hypers["max_radial"] = max_radial
        radial_hypers["rcond"] = basis_rcond
        radial_hypers["tol"] = basis_tol

        # Initialize the radial basis class
        if type(cutoff_radius) == int:
            raise ValueError(
                "r_cut is set as an integer, which could cause overflow errors. Pass in float"
            )
        if radial_basis_name == "gto":
            if radial_hypers.get("radial_gaussian_width") is None:
                raise ValueError("Gaussian width must be provided with GTO basis")
            if type(radial_hypers.get("radial_gaussian_width")) == int:
                raise ValueError(
                    "radial_gaussian_width is set as an integer, which could cause overflow errors. Pass in float."
                )
            self.radial_basis = GTORadialBasis(**radial_hypers)
        elif radial_basis_name == "monomial":
            rgw = radial_hypers.pop("radial_gaussian_width")
            if rgw is not None:
                raise ValueError("Gaussian width can only be provided with GTO basis")
            self.radial_basis = MonomialBasis(**radial_hypers)
        else:
            raise NotImplementedError(
                f"{self.radial_basis_name} is not an implemented basis"
                ". Try 'monomial' or 'gto'"
            )

        self.num_ns = self.radial_basis.get_num_radial_functions()
        self.sph_to_cart = spherical_to_cartesian(self.max_angular, self.num_ns)

        if rotation_type not in ["quaternion", "matrix"]:
            raise ValueError(
                "We have only implemented transforming quaternions (`quaternion`) and rotation matrices (`matrix`)."
            )
        elif rotation_type == "quaternion":
            self.rotation_maker = lambda q: Rotation.from_quat([*q[1:], q[0]])
            warnings.warn(
                "In quaternion mode, quaternions are assumed to be in (w,x,y,z) format."
            )
        else:
            self.rotation_maker = Rotation.from_matrix

        self.rotation_key = rotation_key

    def transform(self, frames, show_progress=False, normalize=True):
        """Computes features and gradients for frames

        Computes the features and (if compute_gradients == True) gradients
        for all the provided frames. The features and gradients are stored in
        features and feature_gradients attribute.

        Parameters
        ----------
        frames : ase.Atoms
            List containing all ase.Atoms types
        show_progress : bool
            Show progress bar for frame analysis and feature generation
        normalize: bool
            Whether to perform Lowdin Symmetric Orthonormalization or not. 

        Returns
        -------
        None, but stores the projection coefficients and (if desired)
        gradients as arrays as `features` and `features_gradients`.

        """
        self.frames = frames

        # Generate a dictionary to map atomic types to array indices
        # In general, the types are sorted according to atomic number
        # and assigned the array indices 0, 1, 2,...
        # Example: for H2O: H is mapped to 0 and O is mapped to 1.
        num_frames = len(frames)
        types = set()
        self.num_atoms_per_frame = np.zeros((num_frames), int)

        for i, f in enumerate(self.frames):
            self.num_atoms_per_frame[i] = len(f)
            for atom in f:
                types.add(atom.number)

        self.num_atoms_total = sum(self.num_atoms_per_frame)
        types = sorted(types)

        # Define variables determining size of feature vector coming from frames
        self.num_atoms_per_frame = np.array([len(frame) for frame in frames])

        num_particle_types = len(types)

        # Initialize arrays in which to store all features
        self.feature_gradients = 0

        frame_generator = tqdm(
            self.frames, disable=(not show_progress), desc="Computing neighborlist"
        )

        self.frame_to_global_atom_idx = np.zeros((num_frames), int)
        for n in range(1, num_frames):
            self.frame_to_global_atom_idx[n] = (
                self.num_atoms_per_frame[n - 1] + self.frame_to_global_atom_idx[n - 1]
            )

        rotation_matrices = np.zeros((self.num_atoms_total, 3, 3))
        ellipsoid_lengths = np.zeros((self.num_atoms_total, 3))

        for i in range(num_frames):
            for j in range(self.num_atoms_per_frame[i]):
                j_global = self.frame_to_global_atom_idx[i] + j
                if self.rotation_key in frames[i].arrays:
                    rotation_matrices[j_global] = self.rotation_maker(
                        frames[i].arrays[self.rotation_key][j]
                    ).as_matrix()
                else:
                    warnings.warn(
                        f"Frame {i} does not have rotations stored, this may cause errors down the line."
                    )

                ellipsoid_lengths[j_global] = [
                    frames[i].arrays["c_diameter[1]"][j] / 2,
                    frames[i].arrays["c_diameter[2]"][j] / 2,
                    frames[i].arrays["c_diameter[3]"][j] / 2,
                ]

        self.nl = NeighborList(
            self.cutoff_radius, True, (not self.subtract_center_contribution)
        ).compute(frame_generator)

        pairwise_ellip_feat = pairwise_ellip_expansion(
            self.max_angular,
            self.nl,
            types,
            self.frame_to_global_atom_idx,
            rotation_matrices,
            ellipsoid_lengths,
            self.sph_to_cart,
            self.radial_basis,
            show_progress,
        )

        features = contract_pairwise_feat(pairwise_ellip_feat, types, show_progress)
        if normalize:
            normalized_features = self.radial_basis.orthonormalize_basis(features)
            return normalized_features
        else:
            return features<|MERGE_RESOLUTION|>--- conflicted
+++ resolved
@@ -41,8 +41,7 @@
     lmax : int
         Maximum angular
     neighbor_list : Equistore TensorMap
-<<<<<<< HEAD
-        Full neighborlist with keys (species_1, species_2) enumerating the possible 
+        Full neighborlist with keys (types_1, types_2) enumerating the possible
         species pairs. Each block contains as samples, the atom indices of 
         (first_atom, second_atom) that correspond to the key, and block.value is 
         a 3D array of the form (num_samples, num_components,properties), with 
@@ -50,17 +49,7 @@
         from first_atom to second_atom. Depending on the cutoff some species 
         pairs may not appear. Self pairs are not present but in PBC, pairs between 
         copies of the same atom are accounted for.
-    species : list of ints
-=======
-        Full neighborlist with keys (types_1, types_2) enumerating the possible types pairs.
-        Each block contains as samples, the atom indices of (first_atom, second_atom) that correspond to the key,
-        and block.value is a 3D array of the form (num_samples, num_components,properties), with num_components=3
-        corresponding to the (x,y,z) components of the vector from first_atom to second_atom.
-        Depending on the cutoff some types pairs may not appear. Self pairs are not present but in PBC,
-        pairs between copies of the same atom are accounted for.
-
-    types: list of ints
->>>>>>> f2f1bccf639cea93851e7b54f1f90cc58874de70
+    types : list of ints
         List of atomic numbers present across the data frames
     frame_to_global_atom_idx : list of ints
         The length of the list equals the number of frames, each entry enumerating 
@@ -72,29 +61,17 @@
         appropriately with the cutoff radius, radial basis type.
     show_progress : bool
         Show progress bar for frame analysis and feature generation
-<<<<<<< HEAD
 
     Returns
     -------
     TensorMap
-        An Equistore TensorMap with keys (species_1, species_2, l) where 
-        ("species_1", "species_2") is key in the neighbor_list and "l" is the 
+        An Equistore TensorMap with keys (types_1, types_2, l) where
+        ("types_1", "types_2") is key in the neighbor_list and "l" is the
         angular channel. Each block of this tensormap has the same samples as the 
         corresponding block of the neighbor_list. block.value is a 3D array of 
         the form (num_samples, num_components, properties) where num_components 
         form the 2*l+1 values for the corresponding angular channel and the 
         properties dimension corresponds to the radial channel.
-=======
-    -----------------------------------------------------------
-    Returns:
-        An Equistore TensorMap with keys (types_1, types_2, l) where ("types_1", "types_2") is key in the
-        neighbor_list and "l" is the angular channel.
-        Each block of this tensormap has the same samples as the corresponding block of the neighbor_list.
-        block.value is a 3D array of the form (num_samples, num_components, properties) where num_components
-        form the 2*l+1 values for the corresponding angular channel and the properties dimension corresponds to
-        the radial channel.
->>>>>>> f2f1bccf639cea93851e7b54f1f90cc58874de70
-
     """
     tensorblock_list = []
     keys = np.asarray(neighbor_list.keys, dtype=int)
@@ -211,16 +188,11 @@
     return pairwise_ellip_feat
 
 
-<<<<<<< HEAD
-def contract_pairwise_feat(pair_ellip_feat, species, show_progress=False):
-    """Sums over pairwise expansion
-=======
 def contract_pairwise_feat(pair_ellip_feat, types, show_progress=False):
     """
     Function to sum over the pairwise expansion \sum_{j in a} <anlm|rho_ij> = <anlm|rho_i>
     --------------------------------------------------------
     Parameters:
->>>>>>> f2f1bccf639cea93851e7b54f1f90cc58874de70
 
     Function to sum over the pairwise expansion 
 
@@ -232,45 +204,25 @@
     Parameters
     ----------
     pair_ellip_feat : Equistore TensorMap
-<<<<<<< HEAD
-        TensorMap returned from "pairwise_ellip_expansion()" with keys 
-        (species_1, species_2,l) enumerating the possible species pairs and the 
+        TensorMap returned from "pairwise_ellip_expansion()" with keys
+        (types_1, types_2,l) enumerating the possible species pairs and the
         angular channels.
-    species : list of ints
-=======
-        TensorMap returned from "pairwise_ellip_expansion()" with keys (types_1, types_2,l) enumerating
-        the possible types pairs and the angular channels.
-
     types: list of ints
->>>>>>> f2f1bccf639cea93851e7b54f1f90cc58874de70
         List of atomic numbers present across the data frames
     show_progress : bool
         Show progress bar for frame analysis and feature generation
 
-<<<<<<< HEAD
     Returns
     -------
     TensorMap
-        An Equistore TensorMap with keys (species, l) "species" takes the value 
+        An Equistore TensorMap with keys (types, l) "types" takes the value
         of the atomic numbers present in the dataset and "l" is the angular 
-        channel. Each block of this tensormap has as samples ("structure", "center"), 
+        channel. Each block of this tensormap has as samples ("type", "center"),
         yielding the indices of the frames and atoms that correspond to "species" 
         are present. block.value is a 3D array of the form (num_samples, num_components, properties) 
         where num_components take on the same values as in the pair_ellip_feat_feat.block. 
         block.properties now has an additional index for neighbor_species that 
         corresponds to "a" in :math:`\\langle anlm|rho_i \\rangle`
-=======
-    -----------------------------------------------------------
-    Returns:
-        An Equistore TensorMap with keys (types, l) "types" takes the value of the atomic numbers present
-        in the dataset and "l" is the angular channel.
-        Each block of this tensormap has as samples ("type", "center") yielding the indices of the frames
-        and atoms that correspond to "types" are present.
-        block.value is a 3D array of the form (num_samples, num_components, properties) where num_components
-        take on the same values as in the pair_ellip_feat_feat.block .  block.properties now has an additional index
-        for neighbor_types that corresponds to "a" in <anlm|rho_i>
->>>>>>> f2f1bccf639cea93851e7b54f1f90cc58874de70
-
     """
     ellip_keys = list(
         set([tuple(list(x)[:1] + list(x)[2:]) for x in pair_ellip_feat.keys])
@@ -469,7 +421,7 @@
     ----------
     max_angular : int
         Number of angular functions
-    radial_basis : str
+    radial_basis : _RadialBasis
         The radial basis. Currently implemented are
         'gto', 'monomial'.
     compute_gradients : bool
